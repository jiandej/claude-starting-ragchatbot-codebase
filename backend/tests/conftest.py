import os
import sys
import tempfile
<<<<<<< HEAD
from typing import Any, Dict, List
from unittest.mock import MagicMock, Mock

import pytest
=======
from unittest.mock import Mock, MagicMock, patch
from typing import List, Dict, Any
from fastapi.testclient import TestClient
>>>>>>> 0e261d17

# Add parent directory to path for imports
sys.path.insert(0, os.path.dirname(os.path.dirname(os.path.abspath(__file__))))

from ai_generator import AIGenerator
from config import Config
<<<<<<< HEAD
from models import Course, CourseChunk, Lesson
from search_tools import CourseSearchTool, ToolManager
from vector_store import SearchResults, VectorStore
=======
from rag_system import RAGSystem
>>>>>>> 0e261d17


@pytest.fixture
def sample_course():
    """Sample course data for testing"""
    lessons = [
        Lesson(
            lesson_number=1,
            title="Introduction to Python",
            lesson_link="http://example.com/lesson1",
        ),
        Lesson(
            lesson_number=2,
            title="Variables and Data Types",
            lesson_link="http://example.com/lesson2",
        ),
        Lesson(
            lesson_number=3,
            title="Control Flow",
            lesson_link="http://example.com/lesson3",
        ),
    ]
    return Course(
        title="Python Programming Fundamentals",
        course_link="http://example.com/course",
        instructor="Jane Smith",
        lessons=lessons,
    )


@pytest.fixture
def sample_course_chunks(sample_course):
    """Sample course chunks for testing"""
    return [
        CourseChunk(
            content="Python is a high-level programming language known for its simplicity and readability.",
            course_title=sample_course.title,
            lesson_number=1,
            chunk_index=0,
        ),
        CourseChunk(
            content="Variables in Python are used to store data values. Python has different data types including strings, integers, and floats.",
            course_title=sample_course.title,
            lesson_number=2,
            chunk_index=1,
        ),
        CourseChunk(
            content="Control flow in Python includes if statements, for loops, and while loops.",
            course_title=sample_course.title,
            lesson_number=3,
            chunk_index=2,
        ),
    ]


@pytest.fixture
def mock_vector_store():
    """Mock VectorStore for testing"""
    mock_store = Mock(spec=VectorStore)

    # Default successful search result
    mock_store.search.return_value = SearchResults(
        documents=["Python is a high-level programming language"],
        metadata=[
            {"course_title": "Python Programming Fundamentals", "lesson_number": 1}
        ],
        distances=[0.1],
    )

    mock_store._resolve_course_name.return_value = "Python Programming Fundamentals"
    mock_store.get_lesson_link.return_value = "http://example.com/lesson1"

    return mock_store


@pytest.fixture
def mock_anthropic_client():
    """Mock Anthropic client for testing"""
    mock_client = Mock()

    # Mock successful response
    mock_response = Mock()
    mock_response.stop_reason = "end_turn"
    mock_content = Mock()
    mock_content.text = "This is a test response about Python programming."
    mock_response.content = [mock_content]

    mock_client.messages.create.return_value = mock_response

    return mock_client


@pytest.fixture
def mock_anthropic_client_with_tools():
    """Mock Anthropic client that triggers tool use"""
    mock_client = Mock()

    # First response with tool use
    mock_response1 = Mock()
    mock_response1.stop_reason = "tool_use"

    mock_tool_use = Mock()
    mock_tool_use.type = "tool_use"
    mock_tool_use.name = "search_course_content"
    mock_tool_use.input = {"query": "test query"}
    mock_tool_use.id = "tool_123"

    mock_response1.content = [mock_tool_use]

    # Second response after tool execution
    mock_response2 = Mock()
    mock_response2.stop_reason = "end_turn"
    mock_content2 = Mock()
    mock_content2.text = "Based on the search results, here's information about Python."
    mock_response2.content = [mock_content2]

    mock_client.messages.create.side_effect = [mock_response1, mock_response2]

    return mock_client


@pytest.fixture
def sample_search_results():
    """Sample search results for testing"""
    return SearchResults(
        documents=[
            "Python is a high-level programming language",
            "Variables store data values in Python",
        ],
        metadata=[
            {"course_title": "Python Programming Fundamentals", "lesson_number": 1},
            {"course_title": "Python Programming Fundamentals", "lesson_number": 2},
        ],
        distances=[0.1, 0.2],
    )


@pytest.fixture
def empty_search_results():
    """Empty search results for testing"""
    return SearchResults(documents=[], metadata=[], distances=[])


@pytest.fixture
def error_search_results():
    """Search results with error for testing"""
    return SearchResults.empty("Test error message")


@pytest.fixture
def test_config():
    """Test configuration"""
    return Config(
        ANTHROPIC_API_KEY="test-api-key",
        ANTHROPIC_MODEL="claude-sonnet-4-20250514",
        EMBEDDING_MODEL="all-MiniLM-L6-v2",
        CHUNK_SIZE=800,
        CHUNK_OVERLAP=100,
        MAX_RESULTS=5,
        MAX_HISTORY=2,
        CHROMA_PATH="./test_chroma_db",
    )


@pytest.fixture
def temp_chroma_db():
    """Temporary ChromaDB directory for testing"""
    with tempfile.TemporaryDirectory() as temp_dir:
        yield temp_dir


@pytest.fixture
def mock_tool_manager():
    """Mock ToolManager for testing"""
    mock_manager = Mock(spec=ToolManager)

    mock_manager.get_tool_definitions.return_value = [
        {
            "name": "search_course_content",
            "description": "Search course materials",
            "input_schema": {
                "type": "object",
                "properties": {
                    "query": {"type": "string"},
                    "course_name": {"type": "string"},
                    "lesson_number": {"type": "integer"},
                },
                "required": ["query"],
            },
        }
    ]

    mock_manager.execute_tool.return_value = "Test search result"
<<<<<<< HEAD
    mock_manager.get_last_sources.return_value = [
        {"text": "Test Source", "link": "http://test.com"}
    ]

    return mock_manager

=======
    mock_manager.get_last_sources.return_value = [{"text": "Test Source", "link": "http://test.com"}]
    
    return mock_manager


@pytest.fixture
def mock_rag_system():
    """Mock RAGSystem for API testing"""
    mock_rag = Mock(spec=RAGSystem)
    
    # Mock session manager
    mock_session_manager = Mock()
    mock_session_manager.create_session.return_value = "test-session-123"
    mock_rag.session_manager = mock_session_manager
    
    # Mock query method
    mock_rag.query.return_value = (
        "This is a test answer about Python programming.",
        [{"text": "Python is a programming language", "link": "http://example.com/lesson1"}]
    )
    
    # Mock course analytics
    mock_rag.get_course_analytics.return_value = {
        "total_courses": 2,
        "course_titles": ["Python Programming Fundamentals", "Advanced Python Concepts"]
    }
    
    return mock_rag


@pytest.fixture
def test_app():
    """Create a test FastAPI application with mocked dependencies"""
    from fastapi import FastAPI
    from fastapi.middleware.cors import CORSMiddleware
    from pydantic import BaseModel
    from typing import List, Optional, Union
    
    # Create test app without static file mounting to avoid directory issues
    app = FastAPI(title="Test Course Materials RAG System")
    
    # Add CORS middleware
    app.add_middleware(
        CORSMiddleware,
        allow_origins=["*"],
        allow_credentials=True,
        allow_methods=["*"],
        allow_headers=["*"],
    )
    
    # Define models (same as in main app)
    class QueryRequest(BaseModel):
        query: str
        session_id: Optional[str] = None
    
    class SourceData(BaseModel):
        text: str
        link: Optional[str] = None
    
    class QueryResponse(BaseModel):
        answer: str
        sources: List[Union[str, SourceData]]
        session_id: str
    
    class CourseStats(BaseModel):
        total_courses: int
        course_titles: List[str]
    
    # Mock RAG system for the test app
    mock_rag = Mock(spec=RAGSystem)
    mock_session_manager = Mock()
    mock_session_manager.create_session.return_value = "test-session-123"
    mock_rag.session_manager = mock_session_manager
    
    mock_rag.query.return_value = (
        "Test answer about Python programming",
        [{"text": "Test source content", "link": "http://example.com/test"}]
    )
    
    mock_rag.get_course_analytics.return_value = {
        "total_courses": 1,
        "course_titles": ["Test Course"]
    }
    
    # Define API endpoints (inline to avoid import issues)
    @app.post("/api/query", response_model=QueryResponse)
    async def query_documents(request: QueryRequest):
        session_id = request.session_id or mock_rag.session_manager.create_session()
        answer, sources = mock_rag.query(request.query, session_id)
        
        formatted_sources = []
        for source in sources:
            if isinstance(source, dict):
                formatted_sources.append(SourceData(text=source['text'], link=source.get('link')))
            else:
                formatted_sources.append(source)
        
        return QueryResponse(
            answer=answer,
            sources=formatted_sources,
            session_id=session_id
        )
    
    @app.get("/api/courses", response_model=CourseStats)
    async def get_course_stats():
        analytics = mock_rag.get_course_analytics()
        return CourseStats(
            total_courses=analytics["total_courses"],
            course_titles=analytics["course_titles"]
        )
    
    @app.post("/api/session/{session_id}/clear")
    async def clear_session(session_id: str):
        mock_rag.session_manager.clear_session(session_id)
        return {"message": "Session cleared successfully"}
    
    @app.get("/")
    async def root():
        return {"message": "RAG System API"}
    
    return app


@pytest.fixture
def client(test_app):
    """Test client for API testing"""
    return TestClient(test_app)
>>>>>>> 0e261d17
<|MERGE_RESOLUTION|>--- conflicted
+++ resolved
@@ -1,355 +1,338 @@
-import os
-import sys
-import tempfile
-<<<<<<< HEAD
-from typing import Any, Dict, List
-from unittest.mock import MagicMock, Mock
-
-import pytest
-=======
-from unittest.mock import Mock, MagicMock, patch
-from typing import List, Dict, Any
-from fastapi.testclient import TestClient
->>>>>>> 0e261d17
-
-# Add parent directory to path for imports
-sys.path.insert(0, os.path.dirname(os.path.dirname(os.path.abspath(__file__))))
-
-from ai_generator import AIGenerator
-from config import Config
-<<<<<<< HEAD
-from models import Course, CourseChunk, Lesson
-from search_tools import CourseSearchTool, ToolManager
-from vector_store import SearchResults, VectorStore
-=======
-from rag_system import RAGSystem
->>>>>>> 0e261d17
-
-
-@pytest.fixture
-def sample_course():
-    """Sample course data for testing"""
-    lessons = [
-        Lesson(
-            lesson_number=1,
-            title="Introduction to Python",
-            lesson_link="http://example.com/lesson1",
-        ),
-        Lesson(
-            lesson_number=2,
-            title="Variables and Data Types",
-            lesson_link="http://example.com/lesson2",
-        ),
-        Lesson(
-            lesson_number=3,
-            title="Control Flow",
-            lesson_link="http://example.com/lesson3",
-        ),
-    ]
-    return Course(
-        title="Python Programming Fundamentals",
-        course_link="http://example.com/course",
-        instructor="Jane Smith",
-        lessons=lessons,
-    )
-
-
-@pytest.fixture
-def sample_course_chunks(sample_course):
-    """Sample course chunks for testing"""
-    return [
-        CourseChunk(
-            content="Python is a high-level programming language known for its simplicity and readability.",
-            course_title=sample_course.title,
-            lesson_number=1,
-            chunk_index=0,
-        ),
-        CourseChunk(
-            content="Variables in Python are used to store data values. Python has different data types including strings, integers, and floats.",
-            course_title=sample_course.title,
-            lesson_number=2,
-            chunk_index=1,
-        ),
-        CourseChunk(
-            content="Control flow in Python includes if statements, for loops, and while loops.",
-            course_title=sample_course.title,
-            lesson_number=3,
-            chunk_index=2,
-        ),
-    ]
-
-
-@pytest.fixture
-def mock_vector_store():
-    """Mock VectorStore for testing"""
-    mock_store = Mock(spec=VectorStore)
-
-    # Default successful search result
-    mock_store.search.return_value = SearchResults(
-        documents=["Python is a high-level programming language"],
-        metadata=[
-            {"course_title": "Python Programming Fundamentals", "lesson_number": 1}
-        ],
-        distances=[0.1],
-    )
-
-    mock_store._resolve_course_name.return_value = "Python Programming Fundamentals"
-    mock_store.get_lesson_link.return_value = "http://example.com/lesson1"
-
-    return mock_store
-
-
-@pytest.fixture
-def mock_anthropic_client():
-    """Mock Anthropic client for testing"""
-    mock_client = Mock()
-
-    # Mock successful response
-    mock_response = Mock()
-    mock_response.stop_reason = "end_turn"
-    mock_content = Mock()
-    mock_content.text = "This is a test response about Python programming."
-    mock_response.content = [mock_content]
-
-    mock_client.messages.create.return_value = mock_response
-
-    return mock_client
-
-
-@pytest.fixture
-def mock_anthropic_client_with_tools():
-    """Mock Anthropic client that triggers tool use"""
-    mock_client = Mock()
-
-    # First response with tool use
-    mock_response1 = Mock()
-    mock_response1.stop_reason = "tool_use"
-
-    mock_tool_use = Mock()
-    mock_tool_use.type = "tool_use"
-    mock_tool_use.name = "search_course_content"
-    mock_tool_use.input = {"query": "test query"}
-    mock_tool_use.id = "tool_123"
-
-    mock_response1.content = [mock_tool_use]
-
-    # Second response after tool execution
-    mock_response2 = Mock()
-    mock_response2.stop_reason = "end_turn"
-    mock_content2 = Mock()
-    mock_content2.text = "Based on the search results, here's information about Python."
-    mock_response2.content = [mock_content2]
-
-    mock_client.messages.create.side_effect = [mock_response1, mock_response2]
-
-    return mock_client
-
-
-@pytest.fixture
-def sample_search_results():
-    """Sample search results for testing"""
-    return SearchResults(
-        documents=[
-            "Python is a high-level programming language",
-            "Variables store data values in Python",
-        ],
-        metadata=[
-            {"course_title": "Python Programming Fundamentals", "lesson_number": 1},
-            {"course_title": "Python Programming Fundamentals", "lesson_number": 2},
-        ],
-        distances=[0.1, 0.2],
-    )
-
-
-@pytest.fixture
-def empty_search_results():
-    """Empty search results for testing"""
-    return SearchResults(documents=[], metadata=[], distances=[])
-
-
-@pytest.fixture
-def error_search_results():
-    """Search results with error for testing"""
-    return SearchResults.empty("Test error message")
-
-
-@pytest.fixture
-def test_config():
-    """Test configuration"""
-    return Config(
-        ANTHROPIC_API_KEY="test-api-key",
-        ANTHROPIC_MODEL="claude-sonnet-4-20250514",
-        EMBEDDING_MODEL="all-MiniLM-L6-v2",
-        CHUNK_SIZE=800,
-        CHUNK_OVERLAP=100,
-        MAX_RESULTS=5,
-        MAX_HISTORY=2,
-        CHROMA_PATH="./test_chroma_db",
-    )
-
-
-@pytest.fixture
-def temp_chroma_db():
-    """Temporary ChromaDB directory for testing"""
-    with tempfile.TemporaryDirectory() as temp_dir:
-        yield temp_dir
-
-
-@pytest.fixture
-def mock_tool_manager():
-    """Mock ToolManager for testing"""
-    mock_manager = Mock(spec=ToolManager)
-
-    mock_manager.get_tool_definitions.return_value = [
-        {
-            "name": "search_course_content",
-            "description": "Search course materials",
-            "input_schema": {
-                "type": "object",
-                "properties": {
-                    "query": {"type": "string"},
-                    "course_name": {"type": "string"},
-                    "lesson_number": {"type": "integer"},
-                },
-                "required": ["query"],
-            },
-        }
-    ]
-
-    mock_manager.execute_tool.return_value = "Test search result"
-<<<<<<< HEAD
-    mock_manager.get_last_sources.return_value = [
-        {"text": "Test Source", "link": "http://test.com"}
-    ]
-
-    return mock_manager
-
-=======
-    mock_manager.get_last_sources.return_value = [{"text": "Test Source", "link": "http://test.com"}]
-    
-    return mock_manager
-
-
-@pytest.fixture
-def mock_rag_system():
-    """Mock RAGSystem for API testing"""
-    mock_rag = Mock(spec=RAGSystem)
-    
-    # Mock session manager
-    mock_session_manager = Mock()
-    mock_session_manager.create_session.return_value = "test-session-123"
-    mock_rag.session_manager = mock_session_manager
-    
-    # Mock query method
-    mock_rag.query.return_value = (
-        "This is a test answer about Python programming.",
-        [{"text": "Python is a programming language", "link": "http://example.com/lesson1"}]
-    )
-    
-    # Mock course analytics
-    mock_rag.get_course_analytics.return_value = {
-        "total_courses": 2,
-        "course_titles": ["Python Programming Fundamentals", "Advanced Python Concepts"]
-    }
-    
-    return mock_rag
-
-
-@pytest.fixture
-def test_app():
-    """Create a test FastAPI application with mocked dependencies"""
-    from fastapi import FastAPI
-    from fastapi.middleware.cors import CORSMiddleware
-    from pydantic import BaseModel
-    from typing import List, Optional, Union
-    
-    # Create test app without static file mounting to avoid directory issues
-    app = FastAPI(title="Test Course Materials RAG System")
-    
-    # Add CORS middleware
-    app.add_middleware(
-        CORSMiddleware,
-        allow_origins=["*"],
-        allow_credentials=True,
-        allow_methods=["*"],
-        allow_headers=["*"],
-    )
-    
-    # Define models (same as in main app)
-    class QueryRequest(BaseModel):
-        query: str
-        session_id: Optional[str] = None
-    
-    class SourceData(BaseModel):
-        text: str
-        link: Optional[str] = None
-    
-    class QueryResponse(BaseModel):
-        answer: str
-        sources: List[Union[str, SourceData]]
-        session_id: str
-    
-    class CourseStats(BaseModel):
-        total_courses: int
-        course_titles: List[str]
-    
-    # Mock RAG system for the test app
-    mock_rag = Mock(spec=RAGSystem)
-    mock_session_manager = Mock()
-    mock_session_manager.create_session.return_value = "test-session-123"
-    mock_rag.session_manager = mock_session_manager
-    
-    mock_rag.query.return_value = (
-        "Test answer about Python programming",
-        [{"text": "Test source content", "link": "http://example.com/test"}]
-    )
-    
-    mock_rag.get_course_analytics.return_value = {
-        "total_courses": 1,
-        "course_titles": ["Test Course"]
-    }
-    
-    # Define API endpoints (inline to avoid import issues)
-    @app.post("/api/query", response_model=QueryResponse)
-    async def query_documents(request: QueryRequest):
-        session_id = request.session_id or mock_rag.session_manager.create_session()
-        answer, sources = mock_rag.query(request.query, session_id)
-        
-        formatted_sources = []
-        for source in sources:
-            if isinstance(source, dict):
-                formatted_sources.append(SourceData(text=source['text'], link=source.get('link')))
-            else:
-                formatted_sources.append(source)
-        
-        return QueryResponse(
-            answer=answer,
-            sources=formatted_sources,
-            session_id=session_id
-        )
-    
-    @app.get("/api/courses", response_model=CourseStats)
-    async def get_course_stats():
-        analytics = mock_rag.get_course_analytics()
-        return CourseStats(
-            total_courses=analytics["total_courses"],
-            course_titles=analytics["course_titles"]
-        )
-    
-    @app.post("/api/session/{session_id}/clear")
-    async def clear_session(session_id: str):
-        mock_rag.session_manager.clear_session(session_id)
-        return {"message": "Session cleared successfully"}
-    
-    @app.get("/")
-    async def root():
-        return {"message": "RAG System API"}
-    
-    return app
-
-
-@pytest.fixture
-def client(test_app):
-    """Test client for API testing"""
-    return TestClient(test_app)
->>>>>>> 0e261d17
+import os
+import sys
+import tempfile
+from typing import Any, Dict, List
+from unittest.mock import MagicMock, Mock, patch
+
+import pytest
+from fastapi.testclient import TestClient
+
+# Add parent directory to path for imports
+sys.path.insert(0, os.path.dirname(os.path.dirname(os.path.abspath(__file__))))
+
+from ai_generator import AIGenerator
+from config import Config
+from models import Course, CourseChunk, Lesson
+from search_tools import CourseSearchTool, ToolManager
+from vector_store import SearchResults, VectorStore
+from rag_system import RAGSystem
+
+
+@pytest.fixture
+def sample_course():
+    """Sample course data for testing"""
+    lessons = [
+        Lesson(
+            lesson_number=1,
+            title="Introduction to Python",
+            lesson_link="http://example.com/lesson1",
+        ),
+        Lesson(
+            lesson_number=2,
+            title="Variables and Data Types",
+            lesson_link="http://example.com/lesson2",
+        ),
+        Lesson(
+            lesson_number=3,
+            title="Control Flow",
+            lesson_link="http://example.com/lesson3",
+        ),
+    ]
+    return Course(
+        title="Python Programming Fundamentals",
+        course_link="http://example.com/course",
+        instructor="Jane Smith",
+        lessons=lessons,
+    )
+
+
+@pytest.fixture
+def sample_course_chunks(sample_course):
+    """Sample course chunks for testing"""
+    return [
+        CourseChunk(
+            content="Python is a high-level programming language known for its simplicity and readability.",
+            course_title=sample_course.title,
+            lesson_number=1,
+            chunk_index=0,
+        ),
+        CourseChunk(
+            content="Variables in Python are used to store data values. Python has different data types including strings, integers, and floats.",
+            course_title=sample_course.title,
+            lesson_number=2,
+            chunk_index=1,
+        ),
+        CourseChunk(
+            content="Control flow in Python includes if statements, for loops, and while loops.",
+            course_title=sample_course.title,
+            lesson_number=3,
+            chunk_index=2,
+        ),
+    ]
+
+
+@pytest.fixture
+def mock_vector_store():
+    """Mock VectorStore for testing"""
+    mock_store = Mock(spec=VectorStore)
+
+    # Default successful search result
+    mock_store.search.return_value = SearchResults(
+        documents=["Python is a high-level programming language"],
+        metadata=[
+            {"course_title": "Python Programming Fundamentals", "lesson_number": 1}
+        ],
+        distances=[0.1],
+    )
+
+    mock_store._resolve_course_name.return_value = "Python Programming Fundamentals"
+    mock_store.get_lesson_link.return_value = "http://example.com/lesson1"
+
+    return mock_store
+
+
+@pytest.fixture
+def mock_anthropic_client():
+    """Mock Anthropic client for testing"""
+    mock_client = Mock()
+
+    # Mock successful response
+    mock_response = Mock()
+    mock_response.stop_reason = "end_turn"
+    mock_content = Mock()
+    mock_content.text = "This is a test response about Python programming."
+    mock_response.content = [mock_content]
+
+    mock_client.messages.create.return_value = mock_response
+
+    return mock_client
+
+
+@pytest.fixture
+def mock_anthropic_client_with_tools():
+    """Mock Anthropic client that triggers tool use"""
+    mock_client = Mock()
+
+    # First response with tool use
+    mock_response1 = Mock()
+    mock_response1.stop_reason = "tool_use"
+
+    mock_tool_use = Mock()
+    mock_tool_use.type = "tool_use"
+    mock_tool_use.name = "search_course_content"
+    mock_tool_use.input = {"query": "test query"}
+    mock_tool_use.id = "tool_123"
+
+    mock_response1.content = [mock_tool_use]
+
+    # Second response after tool execution
+    mock_response2 = Mock()
+    mock_response2.stop_reason = "end_turn"
+    mock_content2 = Mock()
+    mock_content2.text = "Based on the search results, here's information about Python."
+    mock_response2.content = [mock_content2]
+
+    mock_client.messages.create.side_effect = [mock_response1, mock_response2]
+
+    return mock_client
+
+
+@pytest.fixture
+def sample_search_results():
+    """Sample search results for testing"""
+    return SearchResults(
+        documents=[
+            "Python is a high-level programming language",
+            "Variables store data values in Python",
+        ],
+        metadata=[
+            {"course_title": "Python Programming Fundamentals", "lesson_number": 1},
+            {"course_title": "Python Programming Fundamentals", "lesson_number": 2},
+        ],
+        distances=[0.1, 0.2],
+    )
+
+
+@pytest.fixture
+def empty_search_results():
+    """Empty search results for testing"""
+    return SearchResults(documents=[], metadata=[], distances=[])
+
+
+@pytest.fixture
+def error_search_results():
+    """Search results with error for testing"""
+    return SearchResults.empty("Test error message")
+
+
+@pytest.fixture
+def test_config():
+    """Test configuration"""
+    return Config(
+        ANTHROPIC_API_KEY="test-api-key",
+        ANTHROPIC_MODEL="claude-sonnet-4-20250514",
+        EMBEDDING_MODEL="all-MiniLM-L6-v2",
+        CHUNK_SIZE=800,
+        CHUNK_OVERLAP=100,
+        MAX_RESULTS=5,
+        MAX_HISTORY=2,
+        CHROMA_PATH="./test_chroma_db",
+    )
+
+
+@pytest.fixture
+def temp_chroma_db():
+    """Temporary ChromaDB directory for testing"""
+    with tempfile.TemporaryDirectory() as temp_dir:
+        yield temp_dir
+
+
+@pytest.fixture
+def mock_tool_manager():
+    """Mock ToolManager for testing"""
+    mock_manager = Mock(spec=ToolManager)
+
+    mock_manager.get_tool_definitions.return_value = [
+        {
+            "name": "search_course_content",
+            "description": "Search course materials",
+            "input_schema": {
+                "type": "object",
+                "properties": {
+                    "query": {"type": "string"},
+                    "course_name": {"type": "string"},
+                    "lesson_number": {"type": "integer"},
+                },
+                "required": ["query"],
+            },
+        }
+    ]
+
+    mock_manager.execute_tool.return_value = "Test search result"
+    mock_manager.get_last_sources.return_value = [{"text": "Test Source", "link": "http://test.com"}]
+    
+    return mock_manager
+
+
+@pytest.fixture
+def mock_rag_system():
+    """Mock RAGSystem for API testing"""
+    mock_rag = Mock(spec=RAGSystem)
+    
+    # Mock session manager
+    mock_session_manager = Mock()
+    mock_session_manager.create_session.return_value = "test-session-123"
+    mock_rag.session_manager = mock_session_manager
+    
+    # Mock query method
+    mock_rag.query.return_value = (
+        "This is a test answer about Python programming.",
+        [{"text": "Python is a programming language", "link": "http://example.com/lesson1"}]
+    )
+    
+    # Mock course analytics
+    mock_rag.get_course_analytics.return_value = {
+        "total_courses": 2,
+        "course_titles": ["Python Programming Fundamentals", "Advanced Python Concepts"]
+    }
+    
+    return mock_rag
+
+
+@pytest.fixture
+def test_app():
+    """Create a test FastAPI application with mocked dependencies"""
+    from fastapi import FastAPI
+    from fastapi.middleware.cors import CORSMiddleware
+    from pydantic import BaseModel
+    from typing import List, Optional, Union
+    
+    # Create test app without static file mounting to avoid directory issues
+    app = FastAPI(title="Test Course Materials RAG System")
+    
+    # Add CORS middleware
+    app.add_middleware(
+        CORSMiddleware,
+        allow_origins=["*"],
+        allow_credentials=True,
+        allow_methods=["*"],
+        allow_headers=["*"],
+    )
+    
+    # Define models (same as in main app)
+    class QueryRequest(BaseModel):
+        query: str
+        session_id: Optional[str] = None
+    
+    class SourceData(BaseModel):
+        text: str
+        link: Optional[str] = None
+    
+    class QueryResponse(BaseModel):
+        answer: str
+        sources: List[Union[str, SourceData]]
+        session_id: str
+    
+    class CourseStats(BaseModel):
+        total_courses: int
+        course_titles: List[str]
+    
+    # Mock RAG system for the test app
+    mock_rag = Mock(spec=RAGSystem)
+    mock_session_manager = Mock()
+    mock_session_manager.create_session.return_value = "test-session-123"
+    mock_rag.session_manager = mock_session_manager
+    
+    mock_rag.query.return_value = (
+        "Test answer about Python programming",
+        [{"text": "Test source content", "link": "http://example.com/test"}]
+    )
+    
+    mock_rag.get_course_analytics.return_value = {
+        "total_courses": 1,
+        "course_titles": ["Test Course"]
+    }
+    
+    # Define API endpoints (inline to avoid import issues)
+    @app.post("/api/query", response_model=QueryResponse)
+    async def query_documents(request: QueryRequest):
+        session_id = request.session_id or mock_rag.session_manager.create_session()
+        answer, sources = mock_rag.query(request.query, session_id)
+        
+        formatted_sources = []
+        for source in sources:
+            if isinstance(source, dict):
+                formatted_sources.append(SourceData(text=source['text'], link=source.get('link')))
+            else:
+                formatted_sources.append(source)
+        
+        return QueryResponse(
+            answer=answer,
+            sources=formatted_sources,
+            session_id=session_id
+        )
+    
+    @app.get("/api/courses", response_model=CourseStats)
+    async def get_course_stats():
+        analytics = mock_rag.get_course_analytics()
+        return CourseStats(
+            total_courses=analytics["total_courses"],
+            course_titles=analytics["course_titles"]
+        )
+    
+    @app.post("/api/session/{session_id}/clear")
+    async def clear_session(session_id: str):
+        mock_rag.session_manager.clear_session(session_id)
+        return {"message": "Session cleared successfully"}
+    
+    @app.get("/")
+    async def root():
+        return {"message": "RAG System API"}
+    
+    return app
+
+
+@pytest.fixture
+def client(test_app):
+    """Test client for API testing"""
+    return TestClient(test_app)